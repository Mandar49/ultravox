import copy
import threading
from concurrent import futures
from typing import Dict, List, Optional, Tuple, Union

import librosa
import numpy as np
import torch
import transformers

from ultravox.data import datasets
from ultravox.inference import base
from ultravox.model import ultravox_processing

SAMPLE_RATE = 16000
MAX_NEW_TOKENS = 1024


class LocalInference(base.VoiceInference):
    def __init__(
        self,
        model: transformers.PreTrainedModel,
        processor: ultravox_processing.UltravoxProcessor,
        tokenizer: transformers.PreTrainedTokenizer,
        device: str,
        dtype: torch.dtype,
        conversation_mode: bool = False,
    ):
        self.model = model.to(device).to(dtype).eval()
        self.tokenizer = tokenizer
        self.processor = processor
        self.dtype = dtype

        self.conversation_mode = conversation_mode
        self.past_messages: List[Dict[str, str]] = []
        self.past_key_values: Optional[Union[Tuple, transformers.cache_utils.Cache]] = (
            None
        )
        self.data_collator = datasets.DataCollatorForSeq2SeqWithAudio(
            tokenizer=self.tokenizer,
            include_alt_fields=False,
        )

        assert self.tokenizer.padding_side == "left"

    def update_conversation(
        self,
        past_messages: List[Dict[str, str]] = [],
        past_key_values: Optional[Union[Tuple, transformers.cache_utils.Cache]] = None,
    ):
        self.past_messages = past_messages
        self.past_key_values = past_key_values

    def _get_sample_with_past(
        self, sample: datasets.VoiceSample
    ) -> datasets.VoiceSample:
        sample = copy.copy(sample)
        sample.add_past_messages(self.past_messages)
        return sample

<<<<<<< HEAD
    def _build_past_messages(
        self,
        query_messages: List[Dict[str, str]],
        audio_token_len: int,
        response_content: str,
    ) -> List[Dict[str, str]]:
        messages = copy.copy(query_messages)
        if audio_token_len > 0:
            user_content = messages[-1]["content"]
            if user_content.count("<|audio|>") != 1:
                raise ValueError(
                    f"Expected 1 audio placeholder, found {user_content.count('<|audio|>')}"
                )
            messages[-1]["content"] = user_content.replace(
                "<|audio|>", self.tokenizer.eos_token * audio_token_len
            )
        messages.append({"role": "assistant", "content": response_content})
        return messages
=======
    def infer_batch(
        self,
        samples: List[datasets.VoiceSample],
        max_tokens: Optional[int] = None,
        temperature: Optional[float] = None,
    ) -> List[base.VoiceOutput]:
        assert not self.conversation_mode
        inputs = [self._dataproc(s) for s in samples]
        for input in inputs:
            for key, val in input.items():
                input[key] = val.squeeze(0)

        tensors = self.data_collator(inputs)
        input_len = tensors["input_ids"].shape[1]
        output_batch = self._generate(
            tensors, max_tokens, temperature, return_dict_in_generate=False
        )
        output_texts = []
        for output in output_batch:
            output_tokens = output[input_len:]
            output_text = self.tokenizer.decode(output_tokens, skip_special_tokens=True)
            output_len = len(output_tokens)
            output_text = base.VoiceOutput(output_text, input_len, output_len)
            output_texts.append(output_text)
        return output_texts
>>>>>>> b2dc7f18

    def infer(
        self,
        sample: datasets.VoiceSample,
        max_tokens: Optional[int] = None,
        temperature: Optional[float] = None,
    ) -> base.VoiceOutput:
        extended_sample = self._get_sample_with_past(sample)
        inputs = self._dataproc(extended_sample)
        input_len = inputs["input_ids"].shape[1]
        output = self._generate(
            inputs, max_tokens, temperature, past_key_values=self.past_key_values
        )
        output_tokens = output.sequences[0][input_len:]
        output_text = self.tokenizer.decode(output_tokens, skip_special_tokens=True)
        output_len = len(output_tokens)
        if self.conversation_mode:
            audio_token_len = inputs.get("audio_token_len", [0])[0]
            past_messages = self._build_past_messages(
                extended_sample.messages, audio_token_len, output_text
            )
            self.update_conversation(past_messages, output.past_key_values)
        return base.VoiceOutput(output_text, input_len, output_len)

    def infer_stream(
        self,
        sample: datasets.VoiceSample,
        max_tokens: Optional[int] = None,
        temperature: Optional[float] = None,
    ) -> base.InferenceGenerator:
        extended_sample = self._get_sample_with_past(sample)
        inputs = self._dataproc(extended_sample)
        input_tokens = inputs["input_ids"].shape[1]
        streamer = transformers.TextIteratorStreamer(
            self.tokenizer, skip_prompt=True, skip_special_tokens=True
        )

        def thunk(f: futures.Future):
            result = self._generate(
                inputs, max_tokens, temperature, streamer, self.past_key_values
            )
            f.set_result(result)

        future = futures.Future()
        thread = threading.Thread(target=thunk, args=(future,))
        thread.start()
        output_text = ""
        output_token_len = 0
        for chunk in streamer:
            if chunk:
                output_text += chunk
                output_token_len += 1
                yield base.InferenceChunk(chunk)
        thread.join()
        output = future.result()
        if self.conversation_mode:
            audio_token_len = inputs.get("audio_token_len", [0])[0]
            past_messages = self._build_past_messages(
                extended_sample.messages, audio_token_len, output_text
            )
            self.update_conversation(past_messages, output.past_key_values)
        yield base.InferenceStats(input_tokens, output_token_len)

    def _dataproc(self, sample: datasets.VoiceSample):
        text_input = self.tokenizer.apply_chat_template(
            sample.messages, add_generation_prompt=True, tokenize=False
        )
        if sample.audio is not None:
            audio = sample.audio
            sample_rate = sample.sample_rate
            # Normalize audio to float32.
            if audio.dtype == np.int16:
                audio = audio / np.float32(32768.0)
            if audio.dtype not in [np.float64, np.float32]:
                raise ValueError("Audio must be float64 or float32 or int16")

            # Convert to tensor, resampling to 16kHz if needed.
            if sample_rate != SAMPLE_RATE:
                audio = librosa.resample(
                    audio, orig_sr=sample_rate, target_sr=SAMPLE_RATE
                )
            audio_input = torch.from_numpy(audio)
            # Squeeze from [1, T] to [T] if needed.
            if sample.audio.ndim == 2:
                audio_input = audio_input.squeeze(0)
        else:
            audio_input = None

        inputs = self.processor(
            audio=audio_input,
            text=text_input,
            return_tensors="pt",
            sampling_rate=SAMPLE_RATE,
        )
        inputs = {k: v.to(self.model.device) for k, v in inputs.items()}
        if "audio_values" in inputs:
            inputs["audio_values"] = inputs["audio_values"].to(dtype=self.dtype)
        return inputs

    @torch.inference_mode()
    def _generate(
        self,
        inputs: torch.Tensor,
        max_new_tokens: Optional[int] = None,
        temperature: Optional[float] = None,
        streamer: Optional[transformers.TextStreamer] = None,
        past_key_values: Optional[Union[Tuple, transformers.cache_utils.Cache]] = None,
        return_dict_in_generate: Optional[bool] = True,
    ):
        temperature = temperature or None
        do_sample = temperature is not None

        terminators = [self.tokenizer.eos_token_id]
        if "<|eot_id|>" in self.tokenizer.added_tokens_encoder:
            terminators.append(self.tokenizer.convert_tokens_to_ids("<|eot_id|>"))

        return self.model.generate(
            **inputs,
            do_sample=do_sample,
            max_new_tokens=max_new_tokens or MAX_NEW_TOKENS,
            temperature=temperature,
            pad_token_id=self.tokenizer.eos_token_id,
            eos_token_id=terminators,
            streamer=streamer,
            past_key_values=past_key_values,
            return_dict_in_generate=return_dict_in_generate,
        )<|MERGE_RESOLUTION|>--- conflicted
+++ resolved
@@ -58,7 +58,6 @@
         sample.add_past_messages(self.past_messages)
         return sample
 
-<<<<<<< HEAD
     def _build_past_messages(
         self,
         query_messages: List[Dict[str, str]],
@@ -77,7 +76,31 @@
             )
         messages.append({"role": "assistant", "content": response_content})
         return messages
-=======
+
+    def infer(
+        self,
+        sample: datasets.VoiceSample,
+        max_tokens: Optional[int] = None,
+        temperature: Optional[float] = None,
+    ) -> base.VoiceOutput:
+        extended_sample = self._get_sample_with_past(sample)
+        inputs = self._dataproc(extended_sample)
+        input_len = inputs["input_ids"].shape[1]
+        output = self._generate(
+            inputs, max_tokens, temperature, past_key_values=self.past_key_values
+        )
+        output_tokens = output.sequences[0][input_len:]
+        output_text = self.tokenizer.decode(output_tokens, skip_special_tokens=True)
+        output_len = len(output_tokens)
+        if self.conversation_mode:
+            audio_token_len = inputs.get("audio_token_len", [0])[0]
+            past_messages = self._build_past_messages(
+                extended_sample.messages, audio_token_len, output_text
+            )
+            self.update_conversation(past_messages, output.past_key_values)
+        return base.VoiceOutput(output_text, input_len, output_len)
+
+    # Note: infer_batch doesn't support conversation mode or caching yet.
     def infer_batch(
         self,
         samples: List[datasets.VoiceSample],
@@ -103,30 +126,6 @@
             output_text = base.VoiceOutput(output_text, input_len, output_len)
             output_texts.append(output_text)
         return output_texts
->>>>>>> b2dc7f18
-
-    def infer(
-        self,
-        sample: datasets.VoiceSample,
-        max_tokens: Optional[int] = None,
-        temperature: Optional[float] = None,
-    ) -> base.VoiceOutput:
-        extended_sample = self._get_sample_with_past(sample)
-        inputs = self._dataproc(extended_sample)
-        input_len = inputs["input_ids"].shape[1]
-        output = self._generate(
-            inputs, max_tokens, temperature, past_key_values=self.past_key_values
-        )
-        output_tokens = output.sequences[0][input_len:]
-        output_text = self.tokenizer.decode(output_tokens, skip_special_tokens=True)
-        output_len = len(output_tokens)
-        if self.conversation_mode:
-            audio_token_len = inputs.get("audio_token_len", [0])[0]
-            past_messages = self._build_past_messages(
-                extended_sample.messages, audio_token_len, output_text
-            )
-            self.update_conversation(past_messages, output.past_key_values)
-        return base.VoiceOutput(output_text, input_len, output_len)
 
     def infer_stream(
         self,
