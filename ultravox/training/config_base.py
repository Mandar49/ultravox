import dataclasses
import datetime
import logging
import os
import re
import sys
from pathlib import Path
from typing import Any, Dict, List, Optional

import simple_parsing
import torch

from ultravox import data as datasets
from ultravox.model import ultravox_config


@dataclasses.dataclass
class DatasetOptions:
    name: str
    weight: float = 1.0
    include_audio: bool = True


@dataclasses.dataclass
class TrainConfig:
<<<<<<< HEAD
    # Language model to use
    text_model: str
    # Audio encoder model to use
=======
    # ---------------------------------------------------------------------------
    # Model parameters
    # ---------------------------------------------------------------------------
    # Text and audio models
    text_model: str
>>>>>>> c58c3b59
    audio_model: str
    # Model type: "ultravox" or "lsm"
    model_type: str = simple_parsing.choice("ultravox", "lsm")
    # Path to load model checkpoint (local/HF/W&B)
    model_load_dir: Optional[str] = None
    # If True, the optimizer and scheduler states are also loaded from model_load_dir
    # and training is resumed. o/w only the model weights are loaded if present.
    resume_from_load_dir: bool = False
    # When resuming from a checkpoint, we can skip the same number of samples as in the previous run.
    # If False, this makes sure that we get the same data loading as if we had not interrupted the training.
    # If True, this allows the training to begin faster (as that skipping step can take a long time). In this case,
    # it's recommended to change the train dataset seed, which train.py will do automatically.
    ignore_data_skip: bool = True

    # LoRA configs
    text_model_lora_config: Optional[ultravox_config.LoraConfigSimplified] = None
    audio_model_lora_config: Optional[ultravox_config.LoraConfigSimplified] = None

<<<<<<< HEAD
    # Workaround for simple_parsing not supporting lists of dataclasses; we need to
    # define these as lists of dicts and convert them manually in helpers.

    # Data-defined datasets (datasets.DatasetConfig)
    data_sets: List[Dict[str, Any]] = simple_parsing.list_field()
    # Training sets and weights (DatasetOptions)
    train_sets: List[Dict[str, Any]] = simple_parsing.list_field()
    # Validation sets and weights (DatasetOptions)
    val_sets: List[Dict[str, Any]] = simple_parsing.list_field()

    def get_data_sets(self) -> List[datasets.DatasetConfig]:
        return [datasets.DatasetConfig.from_dict(ds) for ds in self.data_sets]

    def get_train_sets(self) -> List[DatasetOptions]:
        return [DatasetOptions(**ds) for ds in self.train_sets]

    def get_val_sets(self) -> List[DatasetOptions]:
        return [DatasetOptions(**ds) for ds in self.val_sets]
=======
    # ---------------------------------------------------------------------------
    # Ultravox-specific parameters
    # ---------------------------------------------------------------------------
    # Ultravox up to v0.4.1 had layer_norm after the second (final) linear layer in the projector.
    # v0.5.0 and above have layer_norm after the first linear layer in the projector.
    projector_ln_mid: bool = True
    # Disable layerdrop
    disable_layerdrop: bool = False
    # Audio latency block size (e.g., 100 for 1s, etc.)
    audio_latency_block_size: Optional[int] = None

    # ---------------------------------------------------------------------------
    # LSM-specific parameters
    # ---------------------------------------------------------------------------
    # Expected audio length in seconds
    expected_audio_length_seconds: float = 10

    # ---------------------------------------------------------------------------
    # Dataset parameters
    # ---------------------------------------------------------------------------
    # Datasets as dicts (converted to list of DatasetConfig later)
    data_sets: List[Dict[str, Any]] = simple_parsing.list_field()
    # Train/Val/Eval sets as dicts (converted to list of DatasetOptions later)
    train_sets: List[Dict[str, Any]] = simple_parsing.list_field()
    val_sets: List[Dict[str, Any]] = simple_parsing.list_field()
    eval_sets: List[Dict[str, Any]] = simple_parsing.list_field()

    # Dataset args
    train_dataset_args: datasets.TrainDatasetArgs = simple_parsing.field(
        default_factory=datasets.TrainDatasetArgs
    )
    val_dataset_args: datasets.ValDatasetArgs = simple_parsing.field(
        default_factory=datasets.ValDatasetArgs
    )
    eval_dataset_args: datasets.EvalDatasetArgs = simple_parsing.field(
        default_factory=datasets.EvalDatasetArgs
    )

    # ---------------------------------------------------------------------------
    # Experiment and output parameters
    # ---------------------------------------------------------------------------
    exp_name: Optional[str] = None
    output_dir: Optional[Path] = None
    logs_dir: Optional[Path] = None
>>>>>>> c58c3b59

    # Run modes
    do_train: bool = True
    do_eval: bool = True

<<<<<<< HEAD
    num_samples: Optional[int] = None
    val_num_samples: int = 100
    eval_num_samples: int = 100
    eval_max_new_tokens: Optional[int] = None
    eval_num_procs: int = 8
    eval_text_only: bool = False
    # number of data loader workers
=======
    # Dataloader workers
>>>>>>> c58c3b59
    num_workers: int = 8 if torch.cuda.is_available() else 1
    # Training sample control
    train_on_inputs: bool = False
    # assistant response is truncated to avoid OOM errors
    max_response_tokens: Optional[int] = 50

    # Device and dtype
    device: str = "cuda"
    data_type: str = "bfloat16"
    # Seed for reproducibility
    seed: int = 42

    # Use Fully Sharded Data Parallelism
    use_fsdp: bool = False

    # ---------------------------------------------------------------------------
    # Training parameters
    # ---------------------------------------------------------------------------
    # Batch/step settings
    batch_size: int = 4
    grad_accum_steps: int = 1
    num_epochs: int = 1
    max_steps: int = 0  # overrides num_epochs if > 0

    # Optimizer and scheduler
    optimizer: str = "adamw_torch"
    lr: float = 1e-5
    lr_scheduler: str = "cosine"  # options: linear, cosine, cosine_with_restarts, etc.
    lr_scheduler_kwargs: Dict[str, Any] = simple_parsing.field(default_factory=dict)
    lr_warmup_steps: int = 0
    weight_decay: float = 0.0

    # Loss config
    loss_config: Optional[ultravox_config.LossConfig] = None

    # ---------------------------------------------------------------------------
    # Validation, saving, and logging
    # ---------------------------------------------------------------------------
    # If val_steps < 1, treated as fraction of total steps
    val_steps: Optional[float] = None
    val_accum_steps: int = 1
    # If save_steps < 1, treated as fraction of total steps
    save_steps: float = 0
    # Log steps
    logging_steps: int = 1

    # Logging destinations: tensorboard, wandb, etc.
    report_logs_to: List[str] = simple_parsing.list_field("tensorboard")
    # Tags for wandb
    run_tags: List[str] = simple_parsing.list_field()

    verbose: bool = False

<<<<<<< HEAD
    # To simulate audio streaming with masking. None for non-causal, 100 for 1s, 200 for 2s, and so on.
    audio_latency_block_size: Optional[int] = None
=======
    # ---------------------------------------------------------------------------
    # Evaluation parameters
    # ---------------------------------------------------------------------------
    eval_batch_size: int = 4
    eval_max_tokens: int = 512
    eval_temperature: float = 0.0

    # ---------------------------------------------------------------------------
    # Methods to convert dataset configs
    # ---------------------------------------------------------------------------
    def get_data_sets(self) -> List[datasets.DatasetConfig]:
        return [datasets.DatasetConfig.from_dict(ds) for ds in self.data_sets]

    def get_train_sets(self) -> List[datasets.DatasetOptions]:
        return [datasets.DatasetOptions(**ds) for ds in self.train_sets]

    def get_val_sets(self) -> List[datasets.DatasetOptions]:
        return [datasets.DatasetOptions(**ds) for ds in self.val_sets]

    def get_eval_sets(self) -> List[datasets.DatasetOptions]:
        return [datasets.DatasetOptions(**ds) for ds in self.eval_sets]
>>>>>>> c58c3b59

    def __post_init__(self):
        assert self.data_type in ["bfloat16", "float16", "float32"]

        if self.device == "cuda" and not torch.cuda.is_available():
            self.device = "mps" if torch.backends.mps.is_available() else "cpu"
        if self.device != "cuda":
            if self.data_type == "bfloat16":
                self.data_type = "float32"
            if self.optimizer == "adamw_bnb_8bit":
                logging.warning(
                    "Using CPU with adamw_bnb_8bit is not supported. Switching to adamw_torch"
                )
                self.optimizer = "adamw_torch"

        if self.exp_name is None:
            self.exp_name = datetime.datetime.now().strftime("exp--%Y-%m-%d--%H-%M-%S")
        if self.output_dir is None:
            self.output_dir = Path("runs") / self.exp_name

        if self.resume_from_load_dir:
            assert bool(
                self.model_load_dir
            ), "model_load_dir must be set if resume_from_load_dir is True"

        # HF Pipeline gets tripped up if the path has a "." in it
        self.output_dir = Path(str(self.output_dir).replace(".", "--"))

        if self.logs_dir is None:
            self.logs_dir = self.output_dir / "logs"

        if (
            self.audio_model_lora_config is not None
            and self.audio_model_lora_config.r > 0
            and os.environ.get("WORLD_SIZE", None) is not None
            and self.disable_layerdrop is False
        ):
            logging.warning(
                "LayerDrop cannot be used in DDP when encoder is not frozen. Disabling LayerDrop."
            )
            self.disable_layerdrop = True

        if self.use_fsdp and self.do_eval:
            logging.warning(
                "FSDP is enabled: Evaluation is not supported with FSDP. Disabling evaluation."
            )
            self.do_eval = False


def fix_hyphens(arg: str):
    return re.sub(r"^--([^=]+)", lambda m: "--" + m.group(1).replace("-", "_"), arg)


<<<<<<< HEAD
def get_train_args(
=======
def get_train_config(
>>>>>>> c58c3b59
    override_sys_args: Optional[List[str]] = None, config_file="meta_config.yaml"
) -> TrainConfig:
    """
    Parse the command line arguments and return a TrainConfig object.

    Args:
        override_sys_args: The command line arguments. If None, sys.argv[1:] is used.
            This is mainly useful for testing.
    """
    args = sys.argv[1:] if override_sys_args is None else override_sys_args

    return simple_parsing.parse(
        config_class=TrainConfig,
        config_path=os.path.join(os.path.dirname(__file__), "configs", config_file),
        add_config_path_arg=True,
        args=[fix_hyphens(arg) for arg in args],
    )<|MERGE_RESOLUTION|>--- conflicted
+++ resolved
@@ -23,20 +23,13 @@
 
 @dataclasses.dataclass
 class TrainConfig:
-<<<<<<< HEAD
-    # Language model to use
-    text_model: str
-    # Audio encoder model to use
-=======
     # ---------------------------------------------------------------------------
     # Model parameters
     # ---------------------------------------------------------------------------
     # Text and audio models
     text_model: str
->>>>>>> c58c3b59
     audio_model: str
-    # Model type: "ultravox" or "lsm"
-    model_type: str = simple_parsing.choice("ultravox", "lsm")
+    model_type: str = "ultravox"
     # Path to load model checkpoint (local/HF/W&B)
     model_load_dir: Optional[str] = None
     # If True, the optimizer and scheduler states are also loaded from model_load_dir
@@ -52,26 +45,6 @@
     text_model_lora_config: Optional[ultravox_config.LoraConfigSimplified] = None
     audio_model_lora_config: Optional[ultravox_config.LoraConfigSimplified] = None
 
-<<<<<<< HEAD
-    # Workaround for simple_parsing not supporting lists of dataclasses; we need to
-    # define these as lists of dicts and convert them manually in helpers.
-
-    # Data-defined datasets (datasets.DatasetConfig)
-    data_sets: List[Dict[str, Any]] = simple_parsing.list_field()
-    # Training sets and weights (DatasetOptions)
-    train_sets: List[Dict[str, Any]] = simple_parsing.list_field()
-    # Validation sets and weights (DatasetOptions)
-    val_sets: List[Dict[str, Any]] = simple_parsing.list_field()
-
-    def get_data_sets(self) -> List[datasets.DatasetConfig]:
-        return [datasets.DatasetConfig.from_dict(ds) for ds in self.data_sets]
-
-    def get_train_sets(self) -> List[DatasetOptions]:
-        return [DatasetOptions(**ds) for ds in self.train_sets]
-
-    def get_val_sets(self) -> List[DatasetOptions]:
-        return [DatasetOptions(**ds) for ds in self.val_sets]
-=======
     # ---------------------------------------------------------------------------
     # Ultravox-specific parameters
     # ---------------------------------------------------------------------------
@@ -116,23 +89,12 @@
     exp_name: Optional[str] = None
     output_dir: Optional[Path] = None
     logs_dir: Optional[Path] = None
->>>>>>> c58c3b59
 
     # Run modes
     do_train: bool = True
     do_eval: bool = True
 
-<<<<<<< HEAD
-    num_samples: Optional[int] = None
-    val_num_samples: int = 100
-    eval_num_samples: int = 100
-    eval_max_new_tokens: Optional[int] = None
-    eval_num_procs: int = 8
-    eval_text_only: bool = False
-    # number of data loader workers
-=======
     # Dataloader workers
->>>>>>> c58c3b59
     num_workers: int = 8 if torch.cuda.is_available() else 1
     # Training sample control
     train_on_inputs: bool = False
@@ -186,10 +148,6 @@
 
     verbose: bool = False
 
-<<<<<<< HEAD
-    # To simulate audio streaming with masking. None for non-causal, 100 for 1s, 200 for 2s, and so on.
-    audio_latency_block_size: Optional[int] = None
-=======
     # ---------------------------------------------------------------------------
     # Evaluation parameters
     # ---------------------------------------------------------------------------
@@ -211,7 +169,6 @@
 
     def get_eval_sets(self) -> List[datasets.DatasetOptions]:
         return [datasets.DatasetOptions(**ds) for ds in self.eval_sets]
->>>>>>> c58c3b59
 
     def __post_init__(self):
         assert self.data_type in ["bfloat16", "float16", "float32"]
@@ -265,11 +222,7 @@
     return re.sub(r"^--([^=]+)", lambda m: "--" + m.group(1).replace("-", "_"), arg)
 
 
-<<<<<<< HEAD
-def get_train_args(
-=======
 def get_train_config(
->>>>>>> c58c3b59
     override_sys_args: Optional[List[str]] = None, config_file="meta_config.yaml"
 ) -> TrainConfig:
     """
