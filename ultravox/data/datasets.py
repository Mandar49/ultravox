--- conflicted
+++ resolved
@@ -1,8 +1,4 @@
 import abc
-<<<<<<< HEAD
-import dataclasses
-=======
->>>>>>> c58c3b59
 import logging
 import os
 import tempfile
@@ -28,49 +24,6 @@
 logging.getLogger("streaming.base.dataset").setLevel(logging.ERROR)
 
 
-<<<<<<< HEAD
-@dataclasses.dataclass
-class DataCollatorForSeq2SeqWithAudio(transformers.DataCollatorForSeq2Seq):
-    # when enabled, the alt_input_ids, alt_attention_mask, and alt_labels fields are used for computing the KL loss in UltravoxModel
-    include_alt_fields: bool = False
-
-    def __call__(self, features, *args, **kwargs):
-        audio_values = [f.pop("audio_values", None) for f in features]
-        if self.include_alt_fields:
-            # these fields are hard-coded in the transformer data collator, so they need special handling before calling the super method
-            alt_features = [
-                {
-                    "input_ids": f.pop("alt_input_ids"),
-                    "attention_mask": f.pop("alt_attention_mask"),
-                    "labels": f.pop("alt_labels"),
-                }
-                for f in features
-            ]
-        input_ids_lens = torch.LongTensor([f["input_ids"].shape[-1] for f in features])
-        batch = super().__call__(features, *args, **kwargs)
-        if self.include_alt_fields:
-            alt_batch = super().__call__(alt_features, *args, **kwargs)
-            batch["alt_input_ids"] = alt_batch["input_ids"]
-            batch["alt_attention_mask"] = alt_batch["attention_mask"]
-            batch["alt_labels"] = alt_batch["labels"]
-
-        # Pad the last dimension of all audio_values to the same length, with 0s on the right.
-        if audio_values and audio_values[0] is not None:
-            max_len = max([x.shape[-1] for x in audio_values])
-            batch["audio_values"] = torch.stack(
-                [F.pad(x, (0, max_len - x.shape[-1])) for x in audio_values]
-            )
-            if self.tokenizer.padding_side == "left":
-                displacement = batch["input_ids"].shape[-1] - input_ids_lens
-                batch["audio_token_start_idx"] += displacement.to(
-                    batch["audio_token_start_idx"].device
-                )
-
-        return batch
-
-
-=======
->>>>>>> c58c3b59
 def _get_messages(
     *turns: str, sys_prompt: Optional[str] = None, assistant_last: bool = True
 ) -> List[Dict[str, str]]:
@@ -168,9 +121,6 @@
                 audio_field, hf_datasets.Audio(sampling_rate=data_sample.SAMPLE_RATE)
             )
         if self._args.shuffle:
-<<<<<<< HEAD
-            dataset = dataset.shuffle(seed=self._args.shuffle_seed)
-=======
             if streaming:
                 dataset = dataset.shuffle(
                     seed=self._args.shuffle_seed,
@@ -178,7 +128,6 @@
                 )
             else:
                 dataset = dataset.shuffle(seed=self._args.shuffle_seed)
->>>>>>> c58c3b59
         return dataset
 
     def _load_mds_dataset(
@@ -401,12 +350,8 @@
         )
         return self._make_sample(
             self._make_messages(user_content, text),
-<<<<<<< HEAD
-            self._get_audio(row, "audio"),
-=======
             # some of our test models that use this dataset can only handle up to 4 seconds of audio
             self._get_audio(row, "audio")[: 4 * data_sample.SAMPLE_RATE],
->>>>>>> c58c3b59
             audio_transcript=text,
         )
 
